--- conflicted
+++ resolved
@@ -1,9 +1,3 @@
-<<<<<<< HEAD
-=======
-_T = TriggerServerEvent
-code = GlobalState.SecureServe_events;
->>>>>>> a5de4791
-
 RegisterNetEvent("checkalive", function ()
     TriggerServerEvent("addalive")
 end)
@@ -28,14 +22,7 @@
 end
 
 
-<<<<<<< HEAD
---> [Protections] <--
 ProtectionCount = {}
-=======
-
---> [Events] <--
-local encryption_key = "c4a2ec5dc103a3f730460948f2e3c01df39ea4212bc2c82f"
->>>>>>> a5de4791
 
 local xor_encrypt = function(text, key)
     local res = {}
