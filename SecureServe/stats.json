--- conflicted
+++ resolved
@@ -1,13 +1,6 @@
 {
-<<<<<<< HEAD
-    "serverUptime": "6 hours",
-    "activeCheaters": 0,
-    "peakPlayers": 2,
-    "totalPlayers": 0
-=======
     "totalPlayers": 1,
     "serverUptime": "1 hours",
     "peakPlayers": 2,
     "activeCheaters": 0
->>>>>>> a5de4791
 }